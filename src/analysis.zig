--- conflicted
+++ resolved
@@ -792,21 +792,14 @@
                         return null;
                     };
 
-<<<<<<< HEAD
                     const type_type = try interpreter.ip.get(interpreter.allocator, ComptimeInterpreter.IPKey{ .simple = .type });
                     if (val.ty != type_type) {
                         log.err("Not a type: { }", .{val.ty.fmtType(&interpreter.ip)});
-=======
-                    const ti = val.type.getTypeInfo();
-                    if (ti != .type) {
-                        log.err("Not a type: { }", .{interpreter.formatTypeInfo(ti)});
->>>>>>> f6c15ac1
                         return null;
                     }
 
                     return TypeWithHandle{
                         .type = .{
-<<<<<<< HEAD
                             .data = .{ .@"comptime" = .{
                                 .interpreter = interpreter,
                                 .type = ComptimeInterpreter.Type{
@@ -815,9 +808,6 @@
                                     .ty = val.val,
                                 },
                             } },
-=======
-                            .data = .{ .@"comptime" = .{ .interpreter = interpreter, .type = val.value_data.type } },
->>>>>>> f6c15ac1
                             .is_type_val = true,
                         },
                         .handle = node_handle.handle,

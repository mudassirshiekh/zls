const std = @import("std");
const Ast = std.zig.Ast;
const log = std.log.scoped(.zls_references);

const DocumentStore = @import("../DocumentStore.zig");
const Analyser = @import("../analysis.zig");
const types = @import("../lsp.zig");
const offsets = @import("../offsets.zig");
const ast = @import("../ast.zig");
const tracy = @import("../tracy.zig");

pub fn labelReferences(
    allocator: std.mem.Allocator,
    decl: Analyser.DeclWithHandle,
    encoding: offsets.Encoding,
    include_decl: bool,
) error{OutOfMemory}!std.ArrayListUnmanaged(types.Location) {
    const tracy_zone = tracy.trace(@src());
    defer tracy_zone.end();

    std.debug.assert(decl.decl.* == .label_decl); // use `symbolReferences` instead
    const handle = decl.handle;
    const tree = handle.tree;
    const token_tags = tree.tokens.items(.tag);

    // Find while / for / block from label -> iterate over children nodes, find break and continues, change their labels if they match.
    // This case can be implemented just by scanning tokens.
    const first_tok = decl.decl.label_decl.label;
    const last_tok = ast.lastToken(tree, decl.decl.label_decl.block);

    var locations = std.ArrayListUnmanaged(types.Location){};
    errdefer locations.deinit(allocator);

    if (include_decl) {
        // The first token is always going to be the label
        try locations.append(allocator, .{
            .uri = handle.uri,
            .range = offsets.tokenToRange(handle.tree, first_tok, encoding),
        });
    }

    var curr_tok = first_tok + 1;
    while (curr_tok < last_tok - 2) : (curr_tok += 1) {
        const curr_id = token_tags[curr_tok];

        if (curr_id != .keyword_break and curr_id != .keyword_continue) continue;
        if (token_tags[curr_tok + 1] != .colon) continue;
        if (token_tags[curr_tok + 2] != .identifier) continue;

        if (!std.mem.eql(u8, tree.tokenSlice(curr_tok + 2), tree.tokenSlice(first_tok))) continue;

        try locations.append(allocator, .{
            .uri = handle.uri,
            .range = offsets.tokenToRange(handle.tree, curr_tok + 2, encoding),
        });
    }

    return locations;
}

const Builder = struct {
    allocator: std.mem.Allocator,
    locations: std.ArrayListUnmanaged(types.Location) = .{},
    /// this is the declaration we are searching for
    decl_handle: Analyser.DeclWithHandle,
    analyser: *Analyser,
    encoding: offsets.Encoding,

    const Context = struct {
        builder: *Builder,
        handle: *const DocumentStore.Handle,
    };

    pub fn deinit(self: *Builder) void {
        self.locations.deinit(self.allocator);
    }

    pub fn add(self: *Builder, handle: *const DocumentStore.Handle, token_index: Ast.TokenIndex) error{OutOfMemory}!void {
        try self.locations.append(self.allocator, .{
            .uri = handle.uri,
            .range = offsets.tokenToRange(handle.tree, token_index, self.encoding),
        });
    }

    fn collectReferences(self: *Builder, handle: *const DocumentStore.Handle, node: Ast.Node.Index) error{OutOfMemory}!void {
        const context = Context{
            .builder = self,
            .handle = handle,
        };
        try ast.iterateChildrenRecursive(handle.tree, node, &context, error{OutOfMemory}, referenceNode);
    }

    fn referenceNode(self: *const Context, tree: Ast, node: Ast.Node.Index) error{OutOfMemory}!void {
        const builder = self.builder;
        const handle = self.handle;

        const node_tags = tree.nodes.items(.tag);
        const datas = tree.nodes.items(.data);
        const token_tags = tree.tokens.items(.tag);
        const starts = tree.tokens.items(.start);

        switch (node_tags[node]) {
            .identifier,
            .test_decl,
            => {
                const identifier_token = Analyser.getDeclNameToken(tree, node).?;
                if (token_tags[identifier_token] != .identifier) return;

                const child = (try builder.analyser.lookupSymbolGlobal(
                    handle,
                    offsets.tokenToSlice(tree, identifier_token),
                    starts[identifier_token],
                )) orelse return;

                if (builder.decl_handle.eql(child)) {
                    try builder.add(handle, identifier_token);
                }
            },
            .field_access => {
                const left_type = try builder.analyser.resolveFieldAccessLhsType(
                    (try builder.analyser.resolveTypeOfNode(.{ .node = datas[node].lhs, .handle = handle })) orelse return,
                );

                const left_type_node = switch (left_type.type.data) {
                    .other => |n| n,
                    else => return,
                };

                const child = (try builder.analyser.lookupSymbolContainer(
                    .{ .node = left_type_node, .handle = left_type.handle },
                    offsets.tokenToSlice(tree, datas[node].rhs),
                    !left_type.type.is_type_val,
                )) orelse return;

                if (builder.decl_handle.eql(child)) {
                    try builder.add(handle, datas[node].rhs);
                }
            },
            else => {},
        }
    }
};

fn gatherReferences(
    allocator: std.mem.Allocator,
    analyser: *Analyser,
    curr_handle: *const DocumentStore.Handle,
    skip_std_references: bool,
    include_decl: bool,
    builder: anytype,
    handle_behavior: enum { get, get_or_load },
) !void {
    var dependencies = std.StringArrayHashMapUnmanaged(void){};
    defer {
        for (dependencies.keys()) |uri| {
            allocator.free(uri);
        }
        dependencies.deinit(allocator);
    }

    for (analyser.store.handles.values()) |handle| {
        if (skip_std_references and std.mem.indexOf(u8, handle.uri, "std") != null) {
            if (!include_decl or !std.mem.eql(u8, handle.uri, curr_handle.uri))
                continue;
        }

        var handle_dependencies = std.ArrayListUnmanaged([]const u8){};
        defer handle_dependencies.deinit(allocator);
        try analyser.store.collectDependencies(allocator, handle.*, &handle_dependencies);

        try dependencies.ensureUnusedCapacity(allocator, handle_dependencies.items.len);
        for (handle_dependencies.items) |uri| {
            var gop = dependencies.getOrPutAssumeCapacity(uri);
            if (gop.found_existing) {
                allocator.free(uri);
            }
        }
    }

    for (dependencies.keys()) |uri| {
        if (std.mem.eql(u8, uri, curr_handle.uri)) continue;
        const handle = switch (handle_behavior) {
            .get => analyser.store.getHandle(uri),
            .get_or_load => analyser.store.getOrLoadHandle(uri),
        } orelse continue;

        try builder.collectReferences(handle, 0);
    }
}

pub fn symbolReferences(
    allocator: std.mem.Allocator,
    analyser: *Analyser,
    decl_handle: Analyser.DeclWithHandle,
    encoding: offsets.Encoding,
    /// add `decl_handle` as a references
    include_decl: bool,
    /// exclude references from the std library
    skip_std_references: bool,
    /// search other files for references
    workspace: bool,
) error{OutOfMemory}!std.ArrayListUnmanaged(types.Location) {
    const tracy_zone = tracy.trace(@src());
    defer tracy_zone.end();

    std.debug.assert(decl_handle.decl.* != .label_decl); // use `labelReferences` instead

    var builder = Builder{
        .allocator = allocator,
        .analyser = analyser,
        .decl_handle = decl_handle,
        .encoding = encoding,
    };
    errdefer builder.deinit();

    const curr_handle = decl_handle.handle;
    if (include_decl) try builder.add(curr_handle, decl_handle.nameToken());

    switch (decl_handle.decl.*) {
        .ast_node,
        .pointer_payload,
        .switch_payload,
        .array_payload,
        .array_index,
        => {
            try builder.collectReferences(curr_handle, 0);

            if (decl_handle.decl.* != .ast_node or !workspace) return builder.locations;

<<<<<<< HEAD
            for (curr_handle.uris_that_import_this.keys()) |uri| {
                if (skip_std_references and std.mem.indexOf(u8, uri, "std") != null) {
                    if (!include_decl or !std.mem.eql(u8, uri, curr_handle.uri))
                        continue;
                }

                const handle = analyser.store.getHandle(uri) orelse continue;

                try builder.collectReferences(handle, 0);
            }
=======
            try gatherReferences(allocator, analyser, curr_handle, skip_std_references, include_decl, &builder, .get);
>>>>>>> 3500aa7a
        },
        .param_payload => |payload| blk: {
            // Rename the param tok.
            for (curr_handle.document_scope.scopes.items(.data)) |scope_data| {
                if (scope_data != .function) continue;

                const proto = scope_data.function;

                var buf: [1]Ast.Node.Index = undefined;
                const fn_proto = curr_handle.tree.fullFnProto(&buf, proto).?;

                var it = fn_proto.iterate(&curr_handle.tree);
                while (ast.nextFnParam(&it)) |candidate| {
                    if (!std.meta.eql(candidate, payload.param)) continue;

                    if (curr_handle.tree.nodes.items(.tag)[proto] != .fn_decl) break :blk;
                    try builder.collectReferences(curr_handle, curr_handle.tree.nodes.items(.data)[proto].rhs);
                    break :blk;
                }
            }
            log.warn("Could not find param decl's function", .{});
        },
        .label_decl => unreachable, // handled separately by labelReferences
        .error_token => {},
    }

    return builder.locations;
}

pub const Callsite = struct {
    uri: []const u8,
    call_node: Ast.Node.Index,
};

const CallBuilder = struct {
    allocator: std.mem.Allocator,
    callsites: std.ArrayListUnmanaged(Callsite) = .{},
    /// this is the declaration we are searching for
    decl_handle: Analyser.DeclWithHandle,
    analyser: *Analyser,

    const Context = struct {
        builder: *CallBuilder,
        handle: *const DocumentStore.Handle,
    };

    pub fn deinit(self: *CallBuilder) void {
        self.callsites.deinit(self.allocator);
    }

    pub fn add(self: *CallBuilder, handle: *const DocumentStore.Handle, call_node: Ast.Node.Index) error{OutOfMemory}!void {
        try self.callsites.append(self.allocator, .{
            .uri = handle.uri,
            .call_node = call_node,
        });
    }

    fn collectReferences(self: *CallBuilder, handle: *const DocumentStore.Handle, node: Ast.Node.Index) error{OutOfMemory}!void {
        const context = Context{
            .builder = self,
            .handle = handle,
        };
        try ast.iterateChildrenRecursive(handle.tree, node, &context, error{OutOfMemory}, referenceNode);
    }

    fn referenceNode(self: *const Context, tree: Ast, node: Ast.Node.Index) error{OutOfMemory}!void {
        const builder = self.builder;
        const handle = self.handle;

        const node_tags = tree.nodes.items(.tag);
        const datas = tree.nodes.items(.data);
        // const token_tags = tree.tokens.items(.tag);
        const starts = tree.tokens.items(.start);

        switch (node_tags[node]) {
            .call,
            .call_comma,
            .async_call,
            .async_call_comma,
            .call_one,
            .call_one_comma,
            .async_call_one,
            .async_call_one_comma,
            => {
                var buf: [1]Ast.Node.Index = undefined;
                var call = tree.fullCall(&buf, node).?;

                const called_node = call.ast.fn_expr;

                switch (node_tags[called_node]) {
                    .identifier => {
                        const identifier_token = Analyser.getDeclNameToken(tree, called_node).?;

                        const child = (try builder.analyser.lookupSymbolGlobal(
                            handle,
                            offsets.tokenToSlice(tree, identifier_token),
                            starts[identifier_token],
                        )) orelse return;

                        if (builder.decl_handle.eql(child)) {
                            try builder.add(handle, node);
                        }
                    },
                    .field_access => {
                        const left_type = try builder.analyser.resolveFieldAccessLhsType(
                            (try builder.analyser.resolveTypeOfNode(.{ .node = datas[called_node].lhs, .handle = handle })) orelse return,
                        );

                        const left_type_node = switch (left_type.type.data) {
                            .other => |n| n,
                            else => return,
                        };

                        const child = (try builder.analyser.lookupSymbolContainer(
                            .{ .node = left_type_node, .handle = left_type.handle },
                            offsets.tokenToSlice(tree, datas[called_node].rhs),
                            !left_type.type.is_type_val,
                        )) orelse return;

                        if (builder.decl_handle.eql(child)) {
                            try builder.add(handle, node);
                        }
                    },
                    else => {},
                }
            },
            else => {},
        }
    }
};

pub fn callsiteReferences(
    allocator: std.mem.Allocator,
    analyser: *Analyser,
    decl_handle: Analyser.DeclWithHandle,
    /// add `decl_handle` as a references
    include_decl: bool,
    /// exclude references from the std library
    skip_std_references: bool,
    /// search other files for references
    workspace: bool,
) error{OutOfMemory}!std.ArrayListUnmanaged(Callsite) {
    std.debug.assert(decl_handle.decl.* == .ast_node);

    var builder = CallBuilder{
        .allocator = allocator,
        .analyser = analyser,
        .decl_handle = decl_handle,
    };
    errdefer builder.deinit();

    const curr_handle = decl_handle.handle;
    if (include_decl) try builder.add(curr_handle, decl_handle.nameToken());

    try builder.collectReferences(curr_handle, 0);

    if (!workspace) return builder.callsites;

    try gatherReferences(allocator, analyser, curr_handle, skip_std_references, include_decl, &builder, .get_or_load);

    return builder.callsites;
}<|MERGE_RESOLUTION|>--- conflicted
+++ resolved
@@ -227,20 +227,7 @@
 
             if (decl_handle.decl.* != .ast_node or !workspace) return builder.locations;
 
-<<<<<<< HEAD
-            for (curr_handle.uris_that_import_this.keys()) |uri| {
-                if (skip_std_references and std.mem.indexOf(u8, uri, "std") != null) {
-                    if (!include_decl or !std.mem.eql(u8, uri, curr_handle.uri))
-                        continue;
-                }
-
-                const handle = analyser.store.getHandle(uri) orelse continue;
-
-                try builder.collectReferences(handle, 0);
-            }
-=======
             try gatherReferences(allocator, analyser, curr_handle, skip_std_references, include_decl, &builder, .get);
->>>>>>> 3500aa7a
         },
         .param_payload => |payload| blk: {
             // Rename the param tok.
